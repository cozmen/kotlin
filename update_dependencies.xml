--- conflicted
+++ resolved
@@ -1,10 +1,5 @@
-<<<<<<< HEAD
-<project name="Update Dependencies" default="update">
+<project name="Update Dependencies" default="update" xmlns:if="ant:if" xmlns:unless="ant:unless">
     <property name="ideaVersion" value="141.1531.2"/>
-=======
-<project name="Update Dependencies" default="update" xmlns:if="ant:if" xmlns:unless="ant:unless">
-    <property name="ideaVersion" value="142.3371.3"/>
->>>>>>> 47439603
 
     <property name="kotlin.bootstrap.locator" value="buildType:bt345,tag:bootstrap,status:SUCCESS"/>
     <property name="kotlin.bootstrap.locator.force" value="false"/>
@@ -606,111 +601,6 @@
                             <isset property="unpack.idea.sdk.windows"/>
                             <isset property="unpack.idea.sdk.mac"/>
                         </or>
-<<<<<<< HEAD
-                        <then>
-                            <unzip src="@{download.file.archive.idea}" dest="@{idea.dir}"/>
-                        </then>
-                        <elseif>
-                            <matches pattern=".+\.mac\.zip" string="${idea.archive.name}"/>
-                            <then>
-                                <unzip src="@{download.file.archive.idea}" dest="@{idea.dir}">
-                                    <cutdirsmapper dirs="2"/>
-                                </unzip>
-                                <!-- Java can't manipulate permissions -->
-                                <exec executable="chmod">
-                                    <arg value="a+x"/>
-                                    <arg path="@{idea.dir}/bin/fsnotifier"/>
-                                    <arg path="@{idea.dir}/bin/inspect.sh"/>
-                                    <arg path="@{idea.dir}/bin/printenv.py"/>
-                                    <arg path="@{idea.dir}/bin/restarter"/>
-                                </exec>
-                            </then>
-                        </elseif>
-                        <else>
-                            <untar src="@{download.file.archive.idea}" dest="@{idea.dir}" compression="gzip">
-                                <cutdirsmapper dirs="1"/>
-                            </untar>
-                            <!-- Java can't manipulate permissions -->
-                            <exec executable="chmod">
-                                <arg value="a+x"/>
-                                <arg path="@{idea.dir}/bin/fsnotifier"/>
-                                <arg path="@{idea.dir}/bin/fsnotifier64"/>
-                                <arg path="@{idea.dir}/bin/inspect.sh"/>
-                                <arg path="@{idea.dir}/bin/idea.sh"/>
-                            </exec>
-                        </else>
-                    </if>
-
-                    <!--
-                         This one needs to be deleted because otherwise it gets onto the classpath
-                         together with junit-4.10.jar and the classloading goes crazy that breaks
-                         many nice features of IDEA including diffs in the test console.
-                    -->
-                    <delete file="@{idea.dir}/lib/junit.jar"/>
-
-                    <!--
-                    Plugin depends on newer runtime and reflect jar from our bootstrap compiler.
-                    -->
-                    <delete file="@{idea.dir}/lib/kotlin-runtime.jar"/>
-                    <delete file="@{idea.dir}/lib/kotlin-reflect.jar"/>
-                    <delete dir="@{idea.dir}/plugins/Kotlin"/>
-
-                    <echo message="@{download.dir.intellij-core}/intellij-core-analysis.jar"/>
-
-                    <mkdir dir="@{core-analysis}"/>
-                    <copy file="@{download.dir.intellij-core}/intellij-core-analysis.jar"
-                          tofile="@{core-analysis}/intellij-core-analysis.jar"
-                          verbose="true"/>
-
-                    <mkdir dir="@{core}"/>
-                    <copy todir="@{core}" flatten="true" verbose="true">
-                        <resources>
-                            <file file="@{download.dir.intellij-core}/intellij-core.jar"/>
-                            <file file="@{download.dir.intellij-core}/annotations.jar"/>
-                            <file file="@{download.dir.intellij-core}/guava-17.0.jar"/>
-                            <file file="@{download.dir.intellij-core}/picocontainer.jar"/>
-                            <file file="@{download.dir.intellij-core}/trove4j.jar"/>
-
-                            <file file="@{idea.dir}/lib/jdom.jar"/>
-                            <file file="@{idea.dir}/lib/jna.jar"/>
-                            <file file="@{idea.dir}/lib/log4j.jar"/>
-                            <file file="@{idea.dir}/lib/xstream-1.4.3.jar"/>
-                            <file file="@{idea.dir}/lib/xpp3-1.1.4-min.jar"/>
-                            <file file="@{idea.dir}/lib/jsr166e.jar"/>
-                            <file file="@{idea.dir}/lib/asm-all.jar"/>
-
-                            <!-- TODO temporary workaround since util-rt is not packaged into intellij-core.jar -->
-                            <file file="@{idea.dir}/lib/util.jar"/>
-                        </resources>
-                    </copy>
-
-                    <mkdir dir="@{jps}"/>
-                    <copy todir="@{jps}" flatten="true" verbose="true">
-                        <resources>
-                            <file file="@{download.dir.jps-standalone}/groovy-jps-plugin.jar"/>
-                            <file file="@{download.dir.jps-standalone}/groovy_rt.jar"/>
-                            <file file="@{download.dir.jps-standalone}/jdom.jar"/>
-                            <file file="@{download.dir.jps-standalone}/jgoodies-forms.jar"/>
-                            <file file="@{download.dir.jps-standalone}/jna.jar"/>
-                            <file file="@{download.dir.jps-standalone}/jps-builders.jar"/>
-                            <file file="@{download.dir.jps-standalone}/jps-model.jar"/>
-                            <file file="@{download.dir.jps-standalone}/log4j.jar"/>
-                            <file file="@{download.dir.jps-standalone}/nanoxml-2.2.3.jar"/>
-                            <file file="@{download.dir.jps-standalone}/protobuf-2.5.0.jar"/>
-                            <file file="@{download.dir.jps-standalone}/trove4j.jar"/>
-                            <file file="@{download.dir.jps-standalone}/ui-designer-jps-plugin.jar"/>
-                            <file file="@{download.dir.jps-standalone}/util.jar"/>
-                        </resources>
-                    </copy>
-
-                    <mkdir dir="@{jps-test}"/>
-                    <copy file="@{download.file.archive.jps-build-test}" tofile="@{jps-test}/jps-build-test.jar"/>
-
-                    <mkdir dir="@{sources}"/>
-                    <copy file="@{download.file.archive.sources}" tofile="@{sources}/sources.zip" overwrite="true"/>
-                </then>
-            </if>
-=======
                     </not>
                 </condition>
 
@@ -816,7 +706,6 @@
                 <mkdir dir="@{sources}"/>
                 <copy file="@{download.file.archive.sources}" tofile="@{sources}/sources.jar" overwrite="true"/>
             </sequential>
->>>>>>> 47439603
 
             <build-protobuf-java-lite/>
         </sequential>

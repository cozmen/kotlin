--- conflicted
+++ resolved
@@ -6,11 +6,7 @@
   <version>@snapshot@</version>
   <vendor url="http://www.jetbrains.com">JetBrains Inc.</vendor>
 
-<<<<<<< HEAD
   <idea-version since-build="133.0" until-build="134.0"/>
-=======
-  <idea-version since-build="134.1342" until-build="134.9999"/>
->>>>>>> 1ee64f81
 
   <depends optional="true" config-file="junit.xml">JUnit</depends>
   <depends optional="true" config-file="gradle.xml">org.jetbrains.plugins.gradle</depends>
@@ -481,6 +477,16 @@
     </intentionAction>
 
     <intentionAction>
+      <className>org.jetbrains.jet.plugin.intentions.RemoveCurlyBracesFromTemplateIntention</className>
+      <category>Kotlin</category>
+    </intentionAction>
+
+    <intentionAction>
+      <className>org.jetbrains.jet.plugin.intentions.InsertCurlyBracesToTemplateIntention</className>
+      <category>Kotlin</category>
+    </intentionAction>
+
+    <intentionAction>
       <className>org.jetbrains.jet.plugin.intentions.declarations.SplitPropertyDeclarationIntention</className>
       <category>Kotlin</category>
     </intentionAction>

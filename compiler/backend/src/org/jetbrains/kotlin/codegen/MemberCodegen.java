--- conflicted
+++ resolved
@@ -516,10 +516,7 @@
     public void beforeMethodBody(@NotNull MethodVisitor mv) {
     }
 
-<<<<<<< HEAD
-=======
     // Requires public access, because it is used by serialization plugin to generate initializer in synthetic constructor
->>>>>>> 45ae06f5
     public void initializeProperty(@NotNull ExpressionCodegen codegen, @NotNull KtProperty property) {
         PropertyDescriptor propertyDescriptor = (PropertyDescriptor) bindingContext.get(VARIABLE, property);
         assert propertyDescriptor != null;
@@ -545,10 +542,7 @@
         propValue.store(delegateValue, codegen.v);
     }
 
-<<<<<<< HEAD
-=======
     // Public accessible for serialization plugin to check whether call to initializeProperty(..) is legal.
->>>>>>> 45ae06f5
     public boolean shouldInitializeProperty(@NotNull KtProperty property) {
         if (!property.hasDelegateExpressionOrInitializer()) return false;
 

--- conflicted
+++ resolved
@@ -248,17 +248,10 @@
         }
 
         public fun reportPerf(configuration: CompilerConfiguration, message: String) {
-<<<<<<< HEAD
-            if (configuration[CLIConfigurationKeys.REPORT_PERF] == true) {
-                val collector = configuration[CLIConfigurationKeys.MESSAGE_COLLECTOR_KEY]!!
-                collector.report(CompilerMessageSeverity.INFO, "PERF: " + message, CompilerMessageLocation.NO_LOCATION)
-            }
-=======
             if (!shouldReportPerf) return
 
             val collector = configuration[CLIConfigurationKeys.MESSAGE_COLLECTOR_KEY]!!
             collector.report(CompilerMessageSeverity.INFO, "PERF: " + message, CompilerMessageLocation.NO_LOCATION)
->>>>>>> fe04cc51
         }
 
         fun reportGCTime(configuration: CompilerConfiguration) {
